--- conflicted
+++ resolved
@@ -10,17 +10,9 @@
 [dev-dependencies]
 criterion = "0.3"
 futures = "0.3"
-<<<<<<< HEAD
-jsonrpsee-types = { path = "../types" }
-jsonrpsee-http-client = { path = "../http-client" }
-jsonrpsee-ws-client = { path = "../ws-client" }
-jsonrpsee-ws-server = { path = "../ws-server" }
-jsonrpsee-http-server = { path = "../http-server" }
+jsonrpsee = { path = "../jsonrpsee", features = ["full"] }
+num_cpus = "1"
 serde_json = "1"
-=======
-jsonrpsee = { path = "../jsonrpsee", features = ["full"] }
->>>>>>> 5fd1b9be
-num_cpus = "1"
 tokio = { version = "1", features = ["full"] }
 
 [[bench]]
